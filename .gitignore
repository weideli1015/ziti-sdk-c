.DS_Store

build-*/
build/
cmake-build-debug/

# visual studio files
.vs
**/obj/
**/bin/
**/Debug/
*.user
ziti_libs/

#docfx related
docfx_site
windows/packages

#ide related
.vscode
<<<<<<< HEAD
.idea
=======

Testing/
>>>>>>> 6001286f
<|MERGE_RESOLUTION|>--- conflicted
+++ resolved
@@ -18,9 +18,6 @@
 
 #ide related
 .vscode
-<<<<<<< HEAD
 .idea
-=======
 
-Testing/
->>>>>>> 6001286f
+Testing/