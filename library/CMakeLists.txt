--- conflicted
+++ resolved
@@ -34,7 +34,6 @@
     PRIVATE ${PROJECT_SOURCE_DIR}/deps/mjson
 )
 
-<<<<<<< HEAD
 add_library(ziti     STATIC ${ZITI_SRC_FILES} ${ZITI_HEADER_FILES} )
 add_library(ziti_dll SHARED ${ZITI_SRC_FILES} ${ZITI_HEADER_FILES} )
 set_target_properties(ziti_dll PROPERTIES OUTPUT_NAME "ziti")
@@ -56,8 +55,6 @@
 target_link_libraries(ziti     PUBLIC uv_mbed)
 target_link_libraries(ziti_dll PUBLIC uv_mbed)
         
-=======
->>>>>>> 5fbb7a2f
 if (NOT WIN32)
     target_link_libraries(ziti     PUBLIC m )
     target_link_libraries(ziti_dll PUBLIC m )
