--- conflicted
+++ resolved
@@ -65,24 +65,20 @@
     }
 }
 
-<<<<<<< HEAD
-extern void metrics_rate_init(rate_t *r, enum rate_type type) {
+extern void metrics_rate_init(rate_t *r, rate_type type) {
     if (r->active) {
         metrics_rate_close(r);
     }
 
-=======
-extern void metrics_rate_init(rate_t *r, rate_type type) {
->>>>>>> bd2b5371
     memset(r, 0, sizeof(rate_t));
     switch (type) {
         case EWMA_5s:
             r->tick_fn = tick_ewma;
-            *(double*)(&r->param) = 1.0 - pow(M_E, -(interval * 6.0)); //for shorter durations like this - weight it more
+            *(double*)(&r->param) = 1.0 - pow(M_E, -(interval / 12));
             break;
         case EWMA_1m:
             r->tick_fn = tick_ewma;
-            *(double *) (&r->param) = 1.0 - pow(M_E, -(interval / 60.0 / 1.0));
+            *(double*)(&r->param) = 1.0 - pow(M_E, - (interval / 60.0));
             break;
 
         case EWMA_5m:
