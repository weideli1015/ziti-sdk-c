--- conflicted
+++ resolved
@@ -570,14 +570,9 @@
             uv_timer_start(&ztx->session_timer, session_refresh, delay * 1000, 0);
         }
 
-<<<<<<< HEAD
         if (nf->opts->refresh_interval > 0 && !uv_is_active((const uv_handle_t *) &nf->refresh_timer)) {
             ZITI_LOG(INFO, "refresh interval set to [%d]", nf->opts->refresh_interval * 1000);
             uv_timer_start(&nf->refresh_timer, services_refresh, 0, nf->opts->refresh_interval * 1000);
-=======
-        if (ztx->opts->refresh_interval > 0 && !uv_is_active((const uv_handle_t *) &ztx->refresh_timer)) {
-            uv_timer_start(&ztx->refresh_timer, services_refresh, 0, ztx->opts->refresh_interval * 1000);
->>>>>>> 25f96fe1
         }
         else {
             ZITI_LOG(INFO, "refresh interval not specified. using default refresh interval");
@@ -589,13 +584,8 @@
 
     if (init_req->init_cb) {
         if (errCode == ZITI_OK) {
-<<<<<<< HEAD
             metrics_rate_init(&nf->up_rate, EWMA_5s);
             metrics_rate_init(&nf->down_rate, EWMA_5s);
-=======
-            metrics_rate_init(&ztx->up_rate, EWMA_1m);
-            metrics_rate_init(&ztx->down_rate, EWMA_1m);
->>>>>>> 25f96fe1
         }
 
         init_req->init_cb(ztx, errCode, init_req->init_ctx);
